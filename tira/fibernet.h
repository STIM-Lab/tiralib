#pragma once

#include "fiber.h"
#include <unordered_map>
#include <stdexcept>
#include <algorithm>

namespace tira {

    /**
     * @brief      This edge class extends a fiber to include a user-defined edge attribute
     * and a list of connected edges
     */
    template<typename VertexAttributeType, typename EdgeAttributeType>
    class edge : public fiber<VertexAttributeType> {
    protected:
        EdgeAttributeType m_edge_attribute;
        size_t m_node_indices[2];              // node indices

    public:

        /**
         * @brief      Constructs a new edge given an existing fiber, two nodes, and an edge attribute
         *
         * @param[in]  f       existing fiber containing a series of geometric vertices and their attributes
         * @param[in]  n0      first node connected by this edge (closest to the first vertex in the fiber)
         * @param[in]  n1      second node connected to this edge (closest to the last vertex in the fiber)
         * @param[in]  attrib  user-defined attribute to store information within each edge
         */
        edge(fiber<VertexAttributeType> f, size_t n0, size_t n1, EdgeAttributeType attrib = {}) : fiber<VertexAttributeType>(f) {
            m_node_indices[0] = n0;
            m_node_indices[1] = n1;
            m_edge_attribute = attrib;
        }

        /**
         * @brief      Creates an empty edge linking two nodes
         *
         * @param[in]  n0      first node ID connected by this edge
         * @param[in]  n1      second node ID connected by this edge
         * @param[in]  attrib  user-defined attribute that stores information at this edge
         */
        edge(size_t n0, size_t n1, EdgeAttributeType attrib = {}) {
            m_node_indices[0] = n0;
            m_node_indices[1] = n1;
            m_edge_attribute = attrib;
        }

        /**
         * @brief       Creates a new edge using an existing edge and new fiber - Used to update the geometry of the edge.
         *
         * @param f     New fiber geometry
         * @param e     Existing edge, where the graph and attribute parameters will be copied
         */
        edge(fiber<VertexAttributeType> f, edge& e) : fiber<VertexAttributeType>(f) {
            m_node_indices[0] = e.m_node_indices[0];
            m_node_indices[1] = e.m_node_indices[1];
            m_edge_attribute = e._ea;
        }

        /**
         * @brief      Assigns or adjusts nodes connected by this edge.
         *
         * @param[in]  n0    sets the first node connected by this edge
         * @param[in]  n1    sets the second node connected by this edge
         */
        void nodes(size_t n0, size_t n1) {
            m_node_indices[0] = n0;
            m_node_indices[1] = n1;
        }

        /**
         * @brief      Retrieve the first node ID
         *
         * @return     index into the _nodes vector
         */
        size_t NodeIndex0() const { return m_node_indices[0]; }

        /**
         * @brief      Retrieve the first node ID
         *
         * @return     index into the _nodes vector
         */
        size_t NodeIndex1() const { return m_node_indices[1]; }

        /**
         * @brief      Returns the user-specified edge attribute
         *
         * @return     The edge attribute.
         */
        EdgeAttributeType& EdgeAttribute() { return m_edge_attribute; }

        /**
         * @brief      Assigns an attribute to this edge
         *
         * @param[in]  attrib  The attribute
         */
        void EdgeAttribute(EdgeAttributeType attrib) { m_edge_attribute = attrib; }

        /**
         * Smoothing an edge is a little more complicated than smoothing a fiber: we have to account for the node positions,
         * which are not included in the "fiber" component of the edge. We do that by:
         * 1) Create a new fiber that duplicates the current edge fiber
         * 2) Insert both node points at either end of the fiber
         * 3) Smooth the new fiber (while anchoring the end points)
         * 4) Removing the node points from the fiber
         * 5) Creating a new edge from the internal nodes of the smoothed fiber
         *
         * @param sigma the standard deviation of the smoothing kernel (in the position units of the vertices)
         * @return a new edge with a smoothed fiber component
         */
        edge Smooth(float sigma, vertex<VertexAttributeType> node_v0, vertex<VertexAttributeType> node_v1) {
            fiber<VertexAttributeType> original_fiber = *this;

            original_fiber.insert(original_fiber.begin(), node_v0);
            original_fiber.push_back(node_v1);
            fiber<VertexAttributeType> smoothed_fiber = original_fiber.Smooth(sigma);
            smoothed_fiber.erase(smoothed_fiber.begin());
            smoothed_fiber.pop_back();

            edge smoothed_edge(smoothed_fiber, m_node_indices[0], m_node_indices[1]);
            return smoothed_edge;
        }

        float Length(vertex<VertexAttributeType> v0, vertex<VertexAttributeType> v1) const {
            fiber<VertexAttributeType> original_fiber = *this;
            original_fiber.insert(original_fiber.begin(), v0);
            original_fiber.push_back(v1);
            return original_fiber.Length();
        }

    };

    /**
     * @brief      Defines a class for a node, which connects multiple fibers and consists of a geometric point and attributes
     */
    template<typename VertexAttributeType, typename NodeAttributeType>
    class node : public vertex<VertexAttributeType> {
    protected:
        NodeAttributeType m_node_attribute;
        std::vector<size_t> m_edge_indices;   // indices of connected edges

    public:

        node(const node& n) : vertex<VertexAttributeType>(n) {
            m_node_attribute = n.m_node_attribute;
            m_edge_indices = n.m_edge_indices;
        }

        /**
         * @brief      Create a new node from an existing vertex and a node-specific attribute
         *
         * @param[in]  v       Existing vertex
         * @param[in]  attrib  Node attribute
         */
        node(vertex<VertexAttributeType> v, NodeAttributeType attrib) : vertex<VertexAttributeType>(v) {
            m_node_attribute = attrib;
        }

        /**
         * @brief      Connects this node to an edge. This should be done in parity with connecting edges to nodes
         *
         * @param[in]  ei    ID of the edge connecting to this node
         */
        void AddEdgeIndex(size_t ei) { m_edge_indices.push_back(ei); }

        /**
         * @brief      Retrieve the node-specific attribute
         *
         * @return     The node attribute.
         */
        NodeAttributeType NodeAttribute() { return m_node_attribute; }

        /**
         * @brief      Assign or update an attribute for this node
         *
         * @param[in]  na    The new value for the node attribute
         */
        void NodeAttribute(NodeAttributeType na) { m_node_attribute = na; }

        void ClearEdgeIndices() { m_edge_indices.clear(); }

        ///////////////////////////////////////////////

        /**
         * @brief returns the number of edges connected to this node (which is  the degree).
        */
        size_t Degree() const {
            return m_edge_indices.size(); // where degegree = number of connected edges
        }


        /**
         * @brief removes an edge index from the node�s list of connected edges.
         *        this is called when an edge is deleted from the graph.
        */

        void RemoveEdge(size_t ei) {
            // remove all occurrences of edge index ei from the edge list
            m_edge_indices.erase(
                std::remove(m_edge_indices.begin(), m_edge_indices.end(), ei),
                m_edge_indices.end()
            );
        }

<<<<<<< HEAD
        /**
         * Returns the list of edges attached to this node
         * @return indices for the attached edges
         */
        std::vector<size_t> Edges() const { return m_edge_indices; }
=======
        const std::vector<size_t>& EdgeIndices() const {
            return m_edge_indices;
        }

        std::vector<size_t>& EdgeIndices() {
            return m_edge_indices;
        }

>>>>>>> ef52fc13

        /////////////////////////////////

    };

    /**
     * A fibernet object is an undirected spatial graph with the following characteristics:
     * - Spatial locations in the graph are represented by a vertex consisting of a 3D position and
     *    a set of user-specified attributes (indicated by the VertexAttribute template parameter).
     * - Edges are represented by a geometric path between nodes represented by an array of vertex data
     * - Nodes are represented by a single vertex
     * - Edges and Nodes can contain additional independent attributes specified by the EdgeAttribute
     *   and NodeAttribute template parameters
     *
     * IMPORTANT: The graph is designed to be undirected, however the nodes for each edge must be specified
     *   in the correct order so that they align with the path geometry for each edge. Calculations performed
     *   in member functions consider the graph undirected. However, those calculations require the correct
     *   alignment between nodes and path vertices.
     *
     *   For example, consider the following sequence of spatial positions:
     *   [n0] p0---p1---p2---...---pn [n1].
     *   Calculating the length() of this edge requires that n0 be adjacent to p0. In short, Nodes cannot
     *   be trivially swapped within an edge and care should be taken to specify node positions in the
     *   correct order when adding fibers.
     *
     *
     * @brief      Class provides functionality for an interconnected network of fibers.
     *
     * @tparam     VertexAttribute  The data type used to store user-defined attributes at each vertex
     * @tparam     EdgeAttribute    The data type used to store user-defined attributes at each edge
     * @tparam     NodeAttribute    The data type used to store user-defined attributes at each node
     */
	template <typename VertexAttributeType = float, 
        typename EdgeAttributeType = unsigned int,
        typename NodeAttributeType = unsigned int>
	class fibernet {
	public:
	    typedef node<VertexAttributeType, NodeAttributeType> fnode;
	    typedef edge<VertexAttributeType, EdgeAttributeType> fedge;

    protected:
        /**
         * List of nodes in this network, essentially modeled as a graph
         */
        std::vector<fnode> m_nodes;

        /**
         * List of edges in this network, modeled as a mathematical graph
         */
        std::vector<fedge> m_edges;


        /**
         * Assign connected edges to each node
         */
        void m_UpdateNodeEdgeList() {

            for (size_t ni = 0; ni < m_nodes.size(); ni++)                 // clear the edge indices from all nodes
                m_nodes[ni].ClearEdgeIndices();

            for (size_t ei = 0; ei < m_edges.size(); ei++) {        // add edge indices to each associated node
                size_t ni0 = m_edges[ei].NodeIndex0();
                size_t ni1 = m_edges[ei].NodeIndex1();
                m_nodes[ni0].AddEdgeIndex(ei);
                m_nodes[ni1].AddEdgeIndex(ei);
            }
	    }

    public:
        /**
         * @brief Returns the vertex representing the "first" node in an edge
         * @param ei ID of the edge
         * @return a vertex<VertexAttribute> providing the position and attributes for node n0 of edge ei
         */
        vertex<VertexAttributeType> NodeVertex0(size_t ei){ return m_nodes[m_edges[ei].NodeIndex0()]; }

	    /**
         * @brief Returns the vertex representing the "second" node in an edge
         * @param ei ID of the edge
         * @return a vertex<VertexAttribute> providing the position and attributes for node n1 of edge ei
         */
        vertex<VertexAttributeType> NodeVertex1(size_t ei){ return m_nodes[m_edges[ei].NodeIndex1()]; }

        /**
         * @brief      Adds a node to the network using a geometric position and attribute
         *
         * @param[in]  v     vertex describing the geometric position of the node
         * @param[in]  n     node-specific attributes
         *
         * @return     { description_of_the_return_value }
         */
        size_t AddNode(vertex<VertexAttributeType> v, NodeAttributeType n) {
            node new_node(v, n);
            m_nodes.push_back(new_node);
            return m_nodes.size() - 1;
        }

	    void BoundingBox(size_t edge_id, glm::vec3& aabb_min, glm::vec3& aabb_max) {

            size_t n0i = m_edges[edge_id].NodeIndex0();
            size_t n1i = m_edges[edge_id].NodeIndex1();

            bool result = m_edges[edge_id].BoundingBox(aabb_min, aabb_max);

            if (!result) aabb_min = m_nodes[n0i];

            aabb_min = glm::min(m_nodes[n0i], aabb_min);
            aabb_max = glm::max(m_nodes[n0i], aabb_max);

            aabb_min = glm::min(m_nodes[n1i], aabb_min);
            aabb_max = glm::max(m_nodes[n1i], aabb_max);

        }

        /**
         * Add an edge to the graph given its connected nodes and fiber geometry
         * @param inode0 the first node in the graph (associated with the medial axis point nearest the first point in pts)
         * @param inode1 the second node in the graph (associated with the medial axis point closest to the last point in pts)
         * @param f is the fiber geometry
         * @return the internal ID of the edge in the graph
         */
        size_t AddEdge(size_t inode0, size_t inode1, fiber<VertexAttributeType> f, EdgeAttributeType a = {}) {

            f.RemoveDuplicates();

            edge new_edge(f, inode0, inode1, a);                                  // create a new edge structure
            m_edges.push_back(new_edge);

            size_t idx = m_edges.size() - 1;
            m_nodes[inode0].AddEdgeIndex(idx);
            m_nodes[inode1].AddEdgeIndex(idx);

            return m_edges.size() - 1;
        }

         /**
         * Returns the 3D coordinates and radii associated with both nodes associated with an edge.
         * @param id identifier for the edge that will be returned
         * @return std::pair storing the coordinates and radii of both nodes connected by the edge
         */
        void Endpoints(const size_t id, vertex<VertexAttributeType>& v0, vertex<VertexAttributeType>& v1) {
            const size_t n0 = m_edges[id].NodeIndex0();
            const size_t n1 = m_edges[id].NodeIndex1();

            v0 = m_nodes[n0];
            v1 = m_nodes[n1];
        }

        /**
         * @brief Returns the path representing the edge as a fiber
         * @param ei index of the edge path to be returned
         * @param include_node_points flag indicating whether or not the nodes will be included in the path (default = true)
         * @return a fiber representing the path of the edge connecting its nodes
         */
        fiber<VertexAttributeType> Fiber(const size_t ei, bool include_node_points = true) const {
            fiber<VertexAttributeType> f = m_edges[ei];
            if (include_node_points) {
                f.insert(f.begin(), m_nodes[m_edges[ei].inodes[0]]);
                f.push_back(m_nodes[m_edges[ei].inodes[1]]);
            }
            return m_edges[ei];
        }

        /**
         * @brief Returns the spatial length of an edge by following the fiber between both nodes
         *
         * @param ei id of the edge to be measured
         * @return the length of the specified edge
         */
        float Length(size_t ei) {
            float l = m_edges[ei].Length(NodeVertex0(ei), NodeVertex1(ei));             // calculate the length of the primary fiber
            return l;
        }

	    float ChordLength(size_t ei) {
            vertex<VertexAttributeType> v0 = m_nodes[m_edges[ei].NodeIndex0()];
            vertex<VertexAttributeType> v1 = m_nodes[m_edges[ei].NodeIndex1()];

            return glm::length(v1 - v0);
        }

        /**
         * @brief Applies a Gaussian smoothing operation to all edges in the network
         * @param sigma standard deviation of the Gaussian kernel
         * @return a new fibernet with all of the fibers smoothed by the kernel
         */
        fibernet Smooth(float sigma) {
            fibernet smoothed;                                  // create a new fiber network to store the smoothed fibers
            smoothed.m_nodes = m_nodes;                           // store all nodes (their positions will be unchanged)
            for (size_t ei=0; ei< m_edges.size(); ei++) {
                edge smoothed_edge = m_edges[ei].Smooth(sigma, m_nodes[m_edges[ei].NodeIndex0()], m_nodes[m_edges[ei].NodeIndex1()]);
                smoothed.m_edges.push_back(smoothed_edge);
            }
            return smoothed;
        }

        ////////////////////Delete and merge implementation ////////////////////////////

        /**
         * @brief deletes a node if its degree is zero
         * shifts all node indices in edges above this node
         *
         * @param node_id: index of the node to delete
         * return: true if deleted, false otherwise
        */

        bool DeleteNode(size_t node_id) {

            if (node_id >= m_nodes.size()) return false;

            if (m_nodes[node_id].Degree() > 0) throw std::runtime_error("cannot delete node with nonzero degree");

            for (auto& e : m_edges) { // shift edge node references that come after the deleted node

                if (e.NodeIndex0() > node_id) e.nodes(e.NodeIndex0() - 1, e.NodeIndex1());

                if (e.NodeIndex1() > node_id) e.nodes(e.NodeIndex0(), e.NodeIndex1() - 1);
            }
            m_nodes.erase(m_nodes.begin() + node_id); // erase the node
            return true;
        }


        /**
         * @brief deletes an edge from the graph and updates all references.
         * if the connected nodes become isolated, they are deleted
         *
         * @param edge_id: index of the edge to delete
        */

        void DeleteEdge(size_t edge_id) {

            if (edge_id >= m_edges.size()) return;

            size_t n0 = m_edges[edge_id].NodeIndex0(), n1 = m_edges[edge_id].NodeIndex1();

            m_nodes[n0].RemoveEdge(edge_id); m_nodes[n1].RemoveEdge(edge_id); // remove edge reference from both nodes

            for (auto& node : m_nodes) { // update edge indices in all nodes
                auto& edge_indices = node.EdgeIndices();
                for (auto& ei : edge_indices) if (ei > edge_id) ei--;
            }

            m_edges.erase(m_edges.begin() + edge_id); // remove the edge

            if (m_nodes[n0].Degree() == 0) DeleteNode(n0); // delete n0 if isolated

            if (m_nodes[n1].Degree() == 0 && n1 != n0) DeleteNode(n1); // delete n1 if isolated and not same as n0
        }


        /**
        * @brief merges two edges that share a single node (which must have degree 2)
        * deletes both edges, deletes shared node (if disconnected), and adds new merged edge
        *
        * @param e1: index of the first edge
        * param e2: index of the second edge
       */

        void MergeEdges(size_t e1, size_t e2) {
            if (e1 >= m_edges.size() || e2 >= m_edges.size()) throw std::runtime_error("invalid edge index");

            const auto& edge1 = m_edges[e1], edge2 = m_edges[e2];

            std::unordered_map<size_t, int> node_counts;

            node_counts[edge1.NodeIndex0()]++; node_counts[edge1.NodeIndex1()]++;
            node_counts[edge2.NodeIndex0()]++; node_counts[edge2.NodeIndex1()]++;

            size_t shared = static_cast<size_t>(-1); std::vector<size_t> ends;


            for (auto it = node_counts.begin(); it != node_counts.end(); ++it) {
                if (it->second == 2) shared = it->first; else ends.push_back(it->first);
            }


            if (shared == static_cast<size_t>(-1) || m_nodes[shared].Degree() != 2)
                throw std::runtime_error("edges must connect at a degree-2 node");


            fiber<VertexAttributeType> merged = m_edges[e1];

            if (m_edges[e1].NodeIndex1() == shared) std::reverse(merged.begin(), merged.end());

            fiber<VertexAttributeType> tail = m_edges[e2];

            if (m_edges[e2].NodeIndex0() != shared) std::reverse(tail.begin(), tail.end());

            merged.insert(merged.end(), tail.begin(), tail.end()); // concatenate fibers

            DeleteEdge(std::max(e1, e2)); DeleteEdge(std::min(e1, e2)); // delete both edges

            if (m_nodes[shared].Degree() == 0) DeleteNode(shared); // delete shared node if now unconnected
            else std::cout << "[note] shared node " << shared << " still has degree " << m_nodes[shared].Degree() << ", skipping deletion." << std::endl;

            AddEdge(ends[0], ends[1], merged); // add merged edge
        }
        /////////////////////////////////////////////////////////////////

        /**
         * @brief Removes an edge from the edge list and updates connected node indices accordingly.
         *
         * @param edge_index Index of the edge to remove.
        */

        void RemoveEdge(size_t edge_index) {
            if (edge_index >= m_edges.size()) return;

            const auto& edge = m_edges[edge_index];

            // decrease the degree of the connected nodes
            m_nodes[edge.NodeIndex0()].RemoveEdge(edge_index);
            m_nodes[edge.NodeIndex1()].RemoveEdge(edge_index);

            // erase the edge from the list.......
            m_edges.erase(m_edges.begin() + edge_index);

        }

        /**
         * @brief Prints the number of nodes with the specified degree.
         *
         * @param degree the target node degree to search for.
        */

        void QueryDegree(int degree) const {
            size_t count = 0;

            for (const auto& node : m_nodes) {
                if (node.Degree() == degree) {
                    count++;
                }
            }

            if (count == 0) {
                std::cout << "no nodes with degree " << degree << "." << std::endl;
            }
            else {
                std::cout << count << " nodes with degree " << degree << "." << std::endl;
            }
        }

        /**
         * @brief check if the edge at index `edge_idx` is a spine
         * @param edge_idx Index of the edge
         * @param min_len minimum length threshold
         * @param max_len maximum length threshold
         * @return True if the edge is a spine, false otherwise
        */

        bool IsSpine(size_t edge_idx) const {

            const auto& edge = m_edges[edge_idx];

            /*float len = edge.Length(m_nodes[edge.NodeIndex0()], m_nodes[edge.NodeIndex1()]);

            if (len < min_len || len > max_len)
                return false;                                                             // reject if length is outside allowed range
            */
            // get the two endpoint nodes
            const auto& n0 = m_nodes[edge.NodeIndex0()];
            const auto& n1 = m_nodes[edge.NodeIndex1()];

            return (n0.Degree() == 1 || n1.Degree() == 1);                                // check if either node has degree 1
        }


        /**
         * @brief Selects edges that are "spines" based on length and degree.
         *        Supports AND/OR logic with previous selection and optional removal.
         *
         * @param current   Optional vector of already selected edge indices
         * @param op        If true, perform AND (intersection); else OR (union)
         * @return          vector of edge indices connected to at least one degree-1 node
        */

        std::vector<size_t> QuerySpines(const std::vector<size_t>& current = {}, bool and_op = false)
        {
            std::vector<size_t> result;

            if (and_op) {
                for (size_t ei : current) {
                    if (IsSpine(ei)) {
                        result.push_back(ei);
                    }
                }
            }
            else {
                for (size_t ei = 0; ei < m_edges.size(); ++ei) {
                    if (IsSpine(ei)) {
                        result.push_back(ei);
                    }
                }

                // OR: add original current
                result.insert(result.end(), current.begin(), current.end());

                // Remove duplicates
                std::sort(result.begin(), result.end());
                result.erase(std::unique(result.begin(), result.end()), result.end());
            }

            return result;
        }


        ///////////////////////////////////////////////////

        /**
         * @brief returns a new fibernet with the edges in edge_indices removed,
         * preserving the original network.
         * @param edge_indices list of edge indices to delete.
         * @return a new fibernet with the specified edges removed.
         */
        fibernet DeleteEdges(const std::vector<size_t>& edge_indices) const {
            std::vector<bool> to_delete(m_edges.size(), false);
            for (size_t ei : edge_indices) {
                if (ei < m_edges.size()) to_delete[ei] = true;
            }
            fibernet new_net;
            new_net.m_nodes = m_nodes; // copy all nodes

            // copy only edges that are not marked for deletion
            for (size_t ei = 0; ei < m_edges.size(); ++ei) {
                if (!to_delete[ei]) {
                    new_net.m_edges.push_back(m_edges[ei]);
                }
            }

            // rebuild node edge indices
            for (auto& node : new_net.m_nodes)
                node.ClearEdgeIndices();

            for (size_t ei = 0; ei < new_net.m_edges.size(); ++ei) {
                new_net.m_nodes[new_net.m_edges[ei].NodeIndex0()].AddEdgeIndex(ei);
                new_net.m_nodes[new_net.m_edges[ei].NodeIndex1()].AddEdgeIndex(ei);
            }
            return new_net;
        }


        /**
         * @brief Selects all edges whose total fiber length falls within the given range [low, high].
         *        Can be chained with previous results using AND (intersection) or OR (union).
         * @param low The minimum allowed length for an edge .
         * @param high The maximum allowed length for an edge .
         * @param current Optional vector of previously selected edge indices.
         * @param op      If true: AND (restrict to edges in 'current' AND in range);
         *                If false: OR (include any edge in 'current' OR in range).
         * @return        A vector of edge indices that satisfy the length criteria.
        */
        std::vector<size_t> QueryLength( float low, float high, const std::vector<size_t>& current = {}, bool op = false) const {
            std::vector<size_t> result;
            std::vector<bool> already_in(m_edges.size(), false);

            if (op && !current.empty()) {
                // AND: only look at the current selection
                for (size_t i : current) {
                    if (i < m_edges.size()) {
                        float len = m_edges[i].Length(
                            m_nodes[m_edges[i].NodeIndex0()],
                            m_nodes[m_edges[i].NodeIndex1()]);
                        if (len >= low && len <= high)
                            result.push_back(i);
                    }
                }
            }
            else {
                // OR: go over all edges, add anything that matches or is already in current
                for (size_t i : current)
                    if (i < m_edges.size())
                        already_in[i] = true;

                for (size_t ei = 0; ei < m_edges.size(); ++ei) {
                    float len = m_edges[ei].Length(
                        m_nodes[m_edges[ei].NodeIndex0()],
                        m_nodes[m_edges[ei].NodeIndex1()]);
                    if ((len >= low && len <= high) && !already_in[ei]) {
                        result.push_back(ei);
                    }
                    else if (already_in[ei]) {
                        result.push_back(ei);
                    }

                }
            }
            return result;
        }


	    /**
         * @brief Calculate the mean absolute curvature of an edge
         * @param edge_idx index of the edge to be analyzed
         * @return mean absolute curvature of the edge
        */
	    float MeanCurvature(size_t edge_idx) {

            edge<VertexAttributeType, EdgeAttributeType>& current_edge = m_edges[edge_idx];                                // get the fiber (fiber<float>)
            if (current_edge.size() < 3) return 0.0f;                                 // need at least 3 points for second derivative

            std::vector<float> kappa = current_edge.Curvature();                     // call the curvature function

            float sum_abs_curvature = 0.0f;
            for (float k : kappa)
                sum_abs_curvature += std::abs(k);                            // accumulate absolute curvature

            return sum_abs_curvature / static_cast<float>(kappa.size());     // compute mean
        }


        /**
         * @brief selects all edges whose mean absolute curvature (tortuosity) falls within the range [kmin, kmax].
         *         with previous results using AND (intersection) or OR (union).
         * @param kmin    The minimum allowed tortuosity value.
         * @param kmax    The maximum allowed tortuosity value.
         * @param current Optional vector of previously selected edge indices.
         * @param op      If true: AND (restrict to edges in 'current' AND in range);
         *                If false: OR (include any edge in 'current' OR in range).
         * @return        A vector of edge indices that satisfy the tortuosity criteria.
        */
        std::vector<size_t> QueryMeanCurvature(float kmin, float kmax, const std::vector<size_t>& current = {}, bool op = false) {

            std::vector<size_t> result;

            // AND operation
            if (op) {
                for (size_t ci = 0; ci < current.size(); ci++) {
                    float tort = MeanCurvature(current[ci]);
                    if (tort >= kmin && tort <= kmax) {
                        result.push_back(current[ci]);
                    }
                }
                return result;
            }

            // OR operation
            for (size_t ei = 0; ei < m_edges.size(); ei++) {
                float tort = MeanCurvature(ei);
                if (tort >= kmin && tort <= kmax) {
                    result.push_back(ei);
                }
            }

            // combine the result vector with the input vector
            result.insert(result.end(), current.begin(), current.end());

            //remove duplicates
            std::sort(result.begin(), result.end());
            std::unique(result.begin(), result.end());


            return result;
        }

        /**
         * @brief Arc/Chord ratio for an edge . Uses polyline length (arc) over straight-line (chord).
        */
        float ArcChordRatio(size_t edge_idx) const {

            const auto& e = m_edges[edge_idx];
            const auto& v0 = m_nodes[e.NodeIndex0()];
            const auto& v1 = m_nodes[e.NodeIndex1()];

            float arc = e.Length(v0, v1);                                // polyline length including interior points
            float chord = glm::length(glm::vec3(v1) - glm::vec3(v0));      // straight line

            if (chord <= 1e-6f) return std::numeric_limits<float>::infinity(); // avoid divide-by-zero
            return arc / chord;
        }

        /**
         * @brief selects all edges whose tortuosity falls within the given range [tmin, tmax].
         *        with previous results using AND (intersection) or OR (union).
         * @param tmin    The minimum allowed tortuosity for an edge.
         * @param tmax    The maximum allowed tortuosity for an edge.
         * @param current Optional vector of previously selected edge indices.
         * @param op      If true: AND (restrict to edges in 'current' AND in range);
         *                If false: OR (include any edge in 'current' OR in range).
         * @return        A vector of edge indices that satisfy the tortuosity criteria.
        */

        std::vector<size_t> QueryVesselArcChord( float tmin, float tmax, const std::vector<size_t>& current = {}, bool op = false)
        {
            std::vector<size_t> result;

            // AND: restrict to 'current'
            if (op) {
                for (size_t ei : current) {
                    float r = ArcChordRatio(ei);
                    if (r >= tmin && r <= tmax)
                        result.push_back(ei);
                }
                return result;
            }

            // OR: scan all edges
            for (size_t ei = 0; ei < m_edges.size(); ++ei) {
                float r = ArcChordRatio(ei);
                if (r >= tmin && r <= tmax)
                    result.push_back(ei);
            }

            // combine the result vector with the input vector
            result.insert(result.end(), current.begin(), current.end());

            //remove duplicates
            std::sort(result.begin(), result.end());
            result.erase(std::unique(result.begin(), result.end()), result.end());

            return result;
        }

	    size_t Degree(size_t node_id) {
            return m_nodes[node_id].Degree();
        }

	    size_t Node0(size_t edge_id) {
            return m_edges[edge_id].NodeIndex0();
        }
	    size_t Node1(size_t edge_id) {
            return m_edges[edge_id].NodeIndex1();
        }

	    /**
	     * Returns a histogram of the degrees of all nodes
         * @return
         */
        std::vector<size_t> CountDegrees() {

            std::vector<size_t> histogram;

            for (size_t ni = 0; ni < m_nodes.size(); ni++) {
                size_t degree = m_nodes[ni].Degree();
                if (degree >= histogram.size())
                    histogram.resize(degree + 1);
                histogram[degree]++;
            }
            return histogram;
        }

        /**
         * Retrieve all node indices connected to the specified edges
         * @param edges list of edge indices connected to the desired nodes
         * @return unique node indices connected to the specified edges (duplicates are removed)
         */
        std::vector<size_t> Nodes(const std::vector<size_t>& edges) {

            std::vector<size_t> connected_nodes;
            connected_nodes.reserve(edges.size() * 2);          // reserve two nodes for each edge

            for (size_t i = 0; i < edges.size(); i++) {
                size_t ei = edges[i];                           // get an edge index

                connected_nodes.emplace_back(m_edges[ei].NodeIndex0());     // put both nodes connected to this edge in the list
                connected_nodes.emplace_back(m_edges[ei].NodeIndex1());
            }

            // remove duplicates
            std::sort(connected_nodes.begin(), connected_nodes.end());
            connected_nodes.erase( std::unique(connected_nodes.begin(), connected_nodes.end()), connected_nodes.end() );
            return connected_nodes;
        }

	    std::vector<size_t> Edges(const std::vector<size_t>& nodes) {
            std::vector<size_t> connected_edges;
            connected_edges.reserve(nodes.size() * 3);      // reserve three edges for each node (seems reasonable for vasculature)

            for (size_t i = 0; i < nodes.size(); i++) {
                size_t ni = nodes[i];

                std::vector<size_t> attached_edges = m_nodes[ni].Edges();
                connected_edges.insert(connected_edges.end(), attached_edges.begin(), attached_edges.end());
            }

            // remove duplicates
            std::sort(connected_edges.begin(), connected_edges.end());
            connected_edges.erase( std::unique(connected_edges.begin(), connected_edges.end()), connected_edges.end() );
            return connected_edges;
        }

	};
}
<|MERGE_RESOLUTION|>--- conflicted
+++ resolved
@@ -1,904 +1,900 @@
-#pragma once
-
-#include "fiber.h"
-#include <unordered_map>
-#include <stdexcept>
-#include <algorithm>
-
-namespace tira {
-
-    /**
-     * @brief      This edge class extends a fiber to include a user-defined edge attribute
-     * and a list of connected edges
-     */
-    template<typename VertexAttributeType, typename EdgeAttributeType>
-    class edge : public fiber<VertexAttributeType> {
-    protected:
-        EdgeAttributeType m_edge_attribute;
-        size_t m_node_indices[2];              // node indices
-
-    public:
-
-        /**
-         * @brief      Constructs a new edge given an existing fiber, two nodes, and an edge attribute
-         *
-         * @param[in]  f       existing fiber containing a series of geometric vertices and their attributes
-         * @param[in]  n0      first node connected by this edge (closest to the first vertex in the fiber)
-         * @param[in]  n1      second node connected to this edge (closest to the last vertex in the fiber)
-         * @param[in]  attrib  user-defined attribute to store information within each edge
-         */
-        edge(fiber<VertexAttributeType> f, size_t n0, size_t n1, EdgeAttributeType attrib = {}) : fiber<VertexAttributeType>(f) {
-            m_node_indices[0] = n0;
-            m_node_indices[1] = n1;
-            m_edge_attribute = attrib;
-        }
-
-        /**
-         * @brief      Creates an empty edge linking two nodes
-         *
-         * @param[in]  n0      first node ID connected by this edge
-         * @param[in]  n1      second node ID connected by this edge
-         * @param[in]  attrib  user-defined attribute that stores information at this edge
-         */
-        edge(size_t n0, size_t n1, EdgeAttributeType attrib = {}) {
-            m_node_indices[0] = n0;
-            m_node_indices[1] = n1;
-            m_edge_attribute = attrib;
-        }
-
-        /**
-         * @brief       Creates a new edge using an existing edge and new fiber - Used to update the geometry of the edge.
-         *
-         * @param f     New fiber geometry
-         * @param e     Existing edge, where the graph and attribute parameters will be copied
-         */
-        edge(fiber<VertexAttributeType> f, edge& e) : fiber<VertexAttributeType>(f) {
-            m_node_indices[0] = e.m_node_indices[0];
-            m_node_indices[1] = e.m_node_indices[1];
-            m_edge_attribute = e._ea;
-        }
-
-        /**
-         * @brief      Assigns or adjusts nodes connected by this edge.
-         *
-         * @param[in]  n0    sets the first node connected by this edge
-         * @param[in]  n1    sets the second node connected by this edge
-         */
-        void nodes(size_t n0, size_t n1) {
-            m_node_indices[0] = n0;
-            m_node_indices[1] = n1;
-        }
-
-        /**
-         * @brief      Retrieve the first node ID
-         *
-         * @return     index into the _nodes vector
-         */
-        size_t NodeIndex0() const { return m_node_indices[0]; }
-
-        /**
-         * @brief      Retrieve the first node ID
-         *
-         * @return     index into the _nodes vector
-         */
-        size_t NodeIndex1() const { return m_node_indices[1]; }
-
-        /**
-         * @brief      Returns the user-specified edge attribute
-         *
-         * @return     The edge attribute.
-         */
-        EdgeAttributeType& EdgeAttribute() { return m_edge_attribute; }
-
-        /**
-         * @brief      Assigns an attribute to this edge
-         *
-         * @param[in]  attrib  The attribute
-         */
-        void EdgeAttribute(EdgeAttributeType attrib) { m_edge_attribute = attrib; }
-
-        /**
-         * Smoothing an edge is a little more complicated than smoothing a fiber: we have to account for the node positions,
-         * which are not included in the "fiber" component of the edge. We do that by:
-         * 1) Create a new fiber that duplicates the current edge fiber
-         * 2) Insert both node points at either end of the fiber
-         * 3) Smooth the new fiber (while anchoring the end points)
-         * 4) Removing the node points from the fiber
-         * 5) Creating a new edge from the internal nodes of the smoothed fiber
-         *
-         * @param sigma the standard deviation of the smoothing kernel (in the position units of the vertices)
-         * @return a new edge with a smoothed fiber component
-         */
-        edge Smooth(float sigma, vertex<VertexAttributeType> node_v0, vertex<VertexAttributeType> node_v1) {
-            fiber<VertexAttributeType> original_fiber = *this;
-
-            original_fiber.insert(original_fiber.begin(), node_v0);
-            original_fiber.push_back(node_v1);
-            fiber<VertexAttributeType> smoothed_fiber = original_fiber.Smooth(sigma);
-            smoothed_fiber.erase(smoothed_fiber.begin());
-            smoothed_fiber.pop_back();
-
-            edge smoothed_edge(smoothed_fiber, m_node_indices[0], m_node_indices[1]);
-            return smoothed_edge;
-        }
-
-        float Length(vertex<VertexAttributeType> v0, vertex<VertexAttributeType> v1) const {
-            fiber<VertexAttributeType> original_fiber = *this;
-            original_fiber.insert(original_fiber.begin(), v0);
-            original_fiber.push_back(v1);
-            return original_fiber.Length();
-        }
-
-    };
-
-    /**
-     * @brief      Defines a class for a node, which connects multiple fibers and consists of a geometric point and attributes
-     */
-    template<typename VertexAttributeType, typename NodeAttributeType>
-    class node : public vertex<VertexAttributeType> {
-    protected:
-        NodeAttributeType m_node_attribute;
-        std::vector<size_t> m_edge_indices;   // indices of connected edges
-
-    public:
-
-        node(const node& n) : vertex<VertexAttributeType>(n) {
-            m_node_attribute = n.m_node_attribute;
-            m_edge_indices = n.m_edge_indices;
-        }
-
-        /**
-         * @brief      Create a new node from an existing vertex and a node-specific attribute
-         *
-         * @param[in]  v       Existing vertex
-         * @param[in]  attrib  Node attribute
-         */
-        node(vertex<VertexAttributeType> v, NodeAttributeType attrib) : vertex<VertexAttributeType>(v) {
-            m_node_attribute = attrib;
-        }
-
-        /**
-         * @brief      Connects this node to an edge. This should be done in parity with connecting edges to nodes
-         *
-         * @param[in]  ei    ID of the edge connecting to this node
-         */
-        void AddEdgeIndex(size_t ei) { m_edge_indices.push_back(ei); }
-
-        /**
-         * @brief      Retrieve the node-specific attribute
-         *
-         * @return     The node attribute.
-         */
-        NodeAttributeType NodeAttribute() { return m_node_attribute; }
-
-        /**
-         * @brief      Assign or update an attribute for this node
-         *
-         * @param[in]  na    The new value for the node attribute
-         */
-        void NodeAttribute(NodeAttributeType na) { m_node_attribute = na; }
-
-        void ClearEdgeIndices() { m_edge_indices.clear(); }
-
-        ///////////////////////////////////////////////
-
-        /**
-         * @brief returns the number of edges connected to this node (which is  the degree).
-        */
-        size_t Degree() const {
-            return m_edge_indices.size(); // where degegree = number of connected edges
-        }
-
-
-        /**
-         * @brief removes an edge index from the node�s list of connected edges.
-         *        this is called when an edge is deleted from the graph.
-        */
-
-        void RemoveEdge(size_t ei) {
-            // remove all occurrences of edge index ei from the edge list
-            m_edge_indices.erase(
-                std::remove(m_edge_indices.begin(), m_edge_indices.end(), ei),
-                m_edge_indices.end()
-            );
-        }
-
-<<<<<<< HEAD
-        /**
-         * Returns the list of edges attached to this node
-         * @return indices for the attached edges
-         */
-        std::vector<size_t> Edges() const { return m_edge_indices; }
-=======
-        const std::vector<size_t>& EdgeIndices() const {
-            return m_edge_indices;
-        }
-
-        std::vector<size_t>& EdgeIndices() {
-            return m_edge_indices;
-        }
-
->>>>>>> ef52fc13
-
-        /////////////////////////////////
-
-    };
-
-    /**
-     * A fibernet object is an undirected spatial graph with the following characteristics:
-     * - Spatial locations in the graph are represented by a vertex consisting of a 3D position and
-     *    a set of user-specified attributes (indicated by the VertexAttribute template parameter).
-     * - Edges are represented by a geometric path between nodes represented by an array of vertex data
-     * - Nodes are represented by a single vertex
-     * - Edges and Nodes can contain additional independent attributes specified by the EdgeAttribute
-     *   and NodeAttribute template parameters
-     *
-     * IMPORTANT: The graph is designed to be undirected, however the nodes for each edge must be specified
-     *   in the correct order so that they align with the path geometry for each edge. Calculations performed
-     *   in member functions consider the graph undirected. However, those calculations require the correct
-     *   alignment between nodes and path vertices.
-     *
-     *   For example, consider the following sequence of spatial positions:
-     *   [n0] p0---p1---p2---...---pn [n1].
-     *   Calculating the length() of this edge requires that n0 be adjacent to p0. In short, Nodes cannot
-     *   be trivially swapped within an edge and care should be taken to specify node positions in the
-     *   correct order when adding fibers.
-     *
-     *
-     * @brief      Class provides functionality for an interconnected network of fibers.
-     *
-     * @tparam     VertexAttribute  The data type used to store user-defined attributes at each vertex
-     * @tparam     EdgeAttribute    The data type used to store user-defined attributes at each edge
-     * @tparam     NodeAttribute    The data type used to store user-defined attributes at each node
-     */
-	template <typename VertexAttributeType = float, 
-        typename EdgeAttributeType = unsigned int,
-        typename NodeAttributeType = unsigned int>
-	class fibernet {
-	public:
-	    typedef node<VertexAttributeType, NodeAttributeType> fnode;
-	    typedef edge<VertexAttributeType, EdgeAttributeType> fedge;
-
-    protected:
-        /**
-         * List of nodes in this network, essentially modeled as a graph
-         */
-        std::vector<fnode> m_nodes;
-
-        /**
-         * List of edges in this network, modeled as a mathematical graph
-         */
-        std::vector<fedge> m_edges;
-
-
-        /**
-         * Assign connected edges to each node
-         */
-        void m_UpdateNodeEdgeList() {
-
-            for (size_t ni = 0; ni < m_nodes.size(); ni++)                 // clear the edge indices from all nodes
-                m_nodes[ni].ClearEdgeIndices();
-
-            for (size_t ei = 0; ei < m_edges.size(); ei++) {        // add edge indices to each associated node
-                size_t ni0 = m_edges[ei].NodeIndex0();
-                size_t ni1 = m_edges[ei].NodeIndex1();
-                m_nodes[ni0].AddEdgeIndex(ei);
-                m_nodes[ni1].AddEdgeIndex(ei);
-            }
-	    }
-
-    public:
-        /**
-         * @brief Returns the vertex representing the "first" node in an edge
-         * @param ei ID of the edge
-         * @return a vertex<VertexAttribute> providing the position and attributes for node n0 of edge ei
-         */
-        vertex<VertexAttributeType> NodeVertex0(size_t ei){ return m_nodes[m_edges[ei].NodeIndex0()]; }
-
-	    /**
-         * @brief Returns the vertex representing the "second" node in an edge
-         * @param ei ID of the edge
-         * @return a vertex<VertexAttribute> providing the position and attributes for node n1 of edge ei
-         */
-        vertex<VertexAttributeType> NodeVertex1(size_t ei){ return m_nodes[m_edges[ei].NodeIndex1()]; }
-
-        /**
-         * @brief      Adds a node to the network using a geometric position and attribute
-         *
-         * @param[in]  v     vertex describing the geometric position of the node
-         * @param[in]  n     node-specific attributes
-         *
-         * @return     { description_of_the_return_value }
-         */
-        size_t AddNode(vertex<VertexAttributeType> v, NodeAttributeType n) {
-            node new_node(v, n);
-            m_nodes.push_back(new_node);
-            return m_nodes.size() - 1;
-        }
-
-	    void BoundingBox(size_t edge_id, glm::vec3& aabb_min, glm::vec3& aabb_max) {
-
-            size_t n0i = m_edges[edge_id].NodeIndex0();
-            size_t n1i = m_edges[edge_id].NodeIndex1();
-
-            bool result = m_edges[edge_id].BoundingBox(aabb_min, aabb_max);
-
-            if (!result) aabb_min = m_nodes[n0i];
-
-            aabb_min = glm::min(m_nodes[n0i], aabb_min);
-            aabb_max = glm::max(m_nodes[n0i], aabb_max);
-
-            aabb_min = glm::min(m_nodes[n1i], aabb_min);
-            aabb_max = glm::max(m_nodes[n1i], aabb_max);
-
-        }
-
-        /**
-         * Add an edge to the graph given its connected nodes and fiber geometry
-         * @param inode0 the first node in the graph (associated with the medial axis point nearest the first point in pts)
-         * @param inode1 the second node in the graph (associated with the medial axis point closest to the last point in pts)
-         * @param f is the fiber geometry
-         * @return the internal ID of the edge in the graph
-         */
-        size_t AddEdge(size_t inode0, size_t inode1, fiber<VertexAttributeType> f, EdgeAttributeType a = {}) {
-
-            f.RemoveDuplicates();
-
-            edge new_edge(f, inode0, inode1, a);                                  // create a new edge structure
-            m_edges.push_back(new_edge);
-
-            size_t idx = m_edges.size() - 1;
-            m_nodes[inode0].AddEdgeIndex(idx);
-            m_nodes[inode1].AddEdgeIndex(idx);
-
-            return m_edges.size() - 1;
-        }
-
-         /**
-         * Returns the 3D coordinates and radii associated with both nodes associated with an edge.
-         * @param id identifier for the edge that will be returned
-         * @return std::pair storing the coordinates and radii of both nodes connected by the edge
-         */
-        void Endpoints(const size_t id, vertex<VertexAttributeType>& v0, vertex<VertexAttributeType>& v1) {
-            const size_t n0 = m_edges[id].NodeIndex0();
-            const size_t n1 = m_edges[id].NodeIndex1();
-
-            v0 = m_nodes[n0];
-            v1 = m_nodes[n1];
-        }
-
-        /**
-         * @brief Returns the path representing the edge as a fiber
-         * @param ei index of the edge path to be returned
-         * @param include_node_points flag indicating whether or not the nodes will be included in the path (default = true)
-         * @return a fiber representing the path of the edge connecting its nodes
-         */
-        fiber<VertexAttributeType> Fiber(const size_t ei, bool include_node_points = true) const {
-            fiber<VertexAttributeType> f = m_edges[ei];
-            if (include_node_points) {
-                f.insert(f.begin(), m_nodes[m_edges[ei].inodes[0]]);
-                f.push_back(m_nodes[m_edges[ei].inodes[1]]);
-            }
-            return m_edges[ei];
-        }
-
-        /**
-         * @brief Returns the spatial length of an edge by following the fiber between both nodes
-         *
-         * @param ei id of the edge to be measured
-         * @return the length of the specified edge
-         */
-        float Length(size_t ei) {
-            float l = m_edges[ei].Length(NodeVertex0(ei), NodeVertex1(ei));             // calculate the length of the primary fiber
-            return l;
-        }
-
-	    float ChordLength(size_t ei) {
-            vertex<VertexAttributeType> v0 = m_nodes[m_edges[ei].NodeIndex0()];
-            vertex<VertexAttributeType> v1 = m_nodes[m_edges[ei].NodeIndex1()];
-
-            return glm::length(v1 - v0);
-        }
-
-        /**
-         * @brief Applies a Gaussian smoothing operation to all edges in the network
-         * @param sigma standard deviation of the Gaussian kernel
-         * @return a new fibernet with all of the fibers smoothed by the kernel
-         */
-        fibernet Smooth(float sigma) {
-            fibernet smoothed;                                  // create a new fiber network to store the smoothed fibers
-            smoothed.m_nodes = m_nodes;                           // store all nodes (their positions will be unchanged)
-            for (size_t ei=0; ei< m_edges.size(); ei++) {
-                edge smoothed_edge = m_edges[ei].Smooth(sigma, m_nodes[m_edges[ei].NodeIndex0()], m_nodes[m_edges[ei].NodeIndex1()]);
-                smoothed.m_edges.push_back(smoothed_edge);
-            }
-            return smoothed;
-        }
-
-        ////////////////////Delete and merge implementation ////////////////////////////
-
-        /**
-         * @brief deletes a node if its degree is zero
-         * shifts all node indices in edges above this node
-         *
-         * @param node_id: index of the node to delete
-         * return: true if deleted, false otherwise
-        */
-
-        bool DeleteNode(size_t node_id) {
-
-            if (node_id >= m_nodes.size()) return false;
-
-            if (m_nodes[node_id].Degree() > 0) throw std::runtime_error("cannot delete node with nonzero degree");
-
-            for (auto& e : m_edges) { // shift edge node references that come after the deleted node
-
-                if (e.NodeIndex0() > node_id) e.nodes(e.NodeIndex0() - 1, e.NodeIndex1());
-
-                if (e.NodeIndex1() > node_id) e.nodes(e.NodeIndex0(), e.NodeIndex1() - 1);
-            }
-            m_nodes.erase(m_nodes.begin() + node_id); // erase the node
-            return true;
-        }
-
-
-        /**
-         * @brief deletes an edge from the graph and updates all references.
-         * if the connected nodes become isolated, they are deleted
-         *
-         * @param edge_id: index of the edge to delete
-        */
-
-        void DeleteEdge(size_t edge_id) {
-
-            if (edge_id >= m_edges.size()) return;
-
-            size_t n0 = m_edges[edge_id].NodeIndex0(), n1 = m_edges[edge_id].NodeIndex1();
-
-            m_nodes[n0].RemoveEdge(edge_id); m_nodes[n1].RemoveEdge(edge_id); // remove edge reference from both nodes
-
-            for (auto& node : m_nodes) { // update edge indices in all nodes
-                auto& edge_indices = node.EdgeIndices();
-                for (auto& ei : edge_indices) if (ei > edge_id) ei--;
-            }
-
-            m_edges.erase(m_edges.begin() + edge_id); // remove the edge
-
-            if (m_nodes[n0].Degree() == 0) DeleteNode(n0); // delete n0 if isolated
-
-            if (m_nodes[n1].Degree() == 0 && n1 != n0) DeleteNode(n1); // delete n1 if isolated and not same as n0
-        }
-
-
-        /**
-        * @brief merges two edges that share a single node (which must have degree 2)
-        * deletes both edges, deletes shared node (if disconnected), and adds new merged edge
-        *
-        * @param e1: index of the first edge
-        * param e2: index of the second edge
-       */
-
-        void MergeEdges(size_t e1, size_t e2) {
-            if (e1 >= m_edges.size() || e2 >= m_edges.size()) throw std::runtime_error("invalid edge index");
-
-            const auto& edge1 = m_edges[e1], edge2 = m_edges[e2];
-
-            std::unordered_map<size_t, int> node_counts;
-
-            node_counts[edge1.NodeIndex0()]++; node_counts[edge1.NodeIndex1()]++;
-            node_counts[edge2.NodeIndex0()]++; node_counts[edge2.NodeIndex1()]++;
-
-            size_t shared = static_cast<size_t>(-1); std::vector<size_t> ends;
-
-
-            for (auto it = node_counts.begin(); it != node_counts.end(); ++it) {
-                if (it->second == 2) shared = it->first; else ends.push_back(it->first);
-            }
-
-
-            if (shared == static_cast<size_t>(-1) || m_nodes[shared].Degree() != 2)
-                throw std::runtime_error("edges must connect at a degree-2 node");
-
-
-            fiber<VertexAttributeType> merged = m_edges[e1];
-
-            if (m_edges[e1].NodeIndex1() == shared) std::reverse(merged.begin(), merged.end());
-
-            fiber<VertexAttributeType> tail = m_edges[e2];
-
-            if (m_edges[e2].NodeIndex0() != shared) std::reverse(tail.begin(), tail.end());
-
-            merged.insert(merged.end(), tail.begin(), tail.end()); // concatenate fibers
-
-            DeleteEdge(std::max(e1, e2)); DeleteEdge(std::min(e1, e2)); // delete both edges
-
-            if (m_nodes[shared].Degree() == 0) DeleteNode(shared); // delete shared node if now unconnected
-            else std::cout << "[note] shared node " << shared << " still has degree " << m_nodes[shared].Degree() << ", skipping deletion." << std::endl;
-
-            AddEdge(ends[0], ends[1], merged); // add merged edge
-        }
-        /////////////////////////////////////////////////////////////////
-
-        /**
-         * @brief Removes an edge from the edge list and updates connected node indices accordingly.
-         *
-         * @param edge_index Index of the edge to remove.
-        */
-
-        void RemoveEdge(size_t edge_index) {
-            if (edge_index >= m_edges.size()) return;
-
-            const auto& edge = m_edges[edge_index];
-
-            // decrease the degree of the connected nodes
-            m_nodes[edge.NodeIndex0()].RemoveEdge(edge_index);
-            m_nodes[edge.NodeIndex1()].RemoveEdge(edge_index);
-
-            // erase the edge from the list.......
-            m_edges.erase(m_edges.begin() + edge_index);
-
-        }
-
-        /**
-         * @brief Prints the number of nodes with the specified degree.
-         *
-         * @param degree the target node degree to search for.
-        */
-
-        void QueryDegree(int degree) const {
-            size_t count = 0;
-
-            for (const auto& node : m_nodes) {
-                if (node.Degree() == degree) {
-                    count++;
-                }
-            }
-
-            if (count == 0) {
-                std::cout << "no nodes with degree " << degree << "." << std::endl;
-            }
-            else {
-                std::cout << count << " nodes with degree " << degree << "." << std::endl;
-            }
-        }
-
-        /**
-         * @brief check if the edge at index `edge_idx` is a spine
-         * @param edge_idx Index of the edge
-         * @param min_len minimum length threshold
-         * @param max_len maximum length threshold
-         * @return True if the edge is a spine, false otherwise
-        */
-
-        bool IsSpine(size_t edge_idx) const {
-
-            const auto& edge = m_edges[edge_idx];
-
-            /*float len = edge.Length(m_nodes[edge.NodeIndex0()], m_nodes[edge.NodeIndex1()]);
-
-            if (len < min_len || len > max_len)
-                return false;                                                             // reject if length is outside allowed range
-            */
-            // get the two endpoint nodes
-            const auto& n0 = m_nodes[edge.NodeIndex0()];
-            const auto& n1 = m_nodes[edge.NodeIndex1()];
-
-            return (n0.Degree() == 1 || n1.Degree() == 1);                                // check if either node has degree 1
-        }
-
-
-        /**
-         * @brief Selects edges that are "spines" based on length and degree.
-         *        Supports AND/OR logic with previous selection and optional removal.
-         *
-         * @param current   Optional vector of already selected edge indices
-         * @param op        If true, perform AND (intersection); else OR (union)
-         * @return          vector of edge indices connected to at least one degree-1 node
-        */
-
-        std::vector<size_t> QuerySpines(const std::vector<size_t>& current = {}, bool and_op = false)
-        {
-            std::vector<size_t> result;
-
-            if (and_op) {
-                for (size_t ei : current) {
-                    if (IsSpine(ei)) {
-                        result.push_back(ei);
-                    }
-                }
-            }
-            else {
-                for (size_t ei = 0; ei < m_edges.size(); ++ei) {
-                    if (IsSpine(ei)) {
-                        result.push_back(ei);
-                    }
-                }
-
-                // OR: add original current
-                result.insert(result.end(), current.begin(), current.end());
-
-                // Remove duplicates
-                std::sort(result.begin(), result.end());
-                result.erase(std::unique(result.begin(), result.end()), result.end());
-            }
-
-            return result;
-        }
-
-
-        ///////////////////////////////////////////////////
-
-        /**
-         * @brief returns a new fibernet with the edges in edge_indices removed,
-         * preserving the original network.
-         * @param edge_indices list of edge indices to delete.
-         * @return a new fibernet with the specified edges removed.
-         */
-        fibernet DeleteEdges(const std::vector<size_t>& edge_indices) const {
-            std::vector<bool> to_delete(m_edges.size(), false);
-            for (size_t ei : edge_indices) {
-                if (ei < m_edges.size()) to_delete[ei] = true;
-            }
-            fibernet new_net;
-            new_net.m_nodes = m_nodes; // copy all nodes
-
-            // copy only edges that are not marked for deletion
-            for (size_t ei = 0; ei < m_edges.size(); ++ei) {
-                if (!to_delete[ei]) {
-                    new_net.m_edges.push_back(m_edges[ei]);
-                }
-            }
-
-            // rebuild node edge indices
-            for (auto& node : new_net.m_nodes)
-                node.ClearEdgeIndices();
-
-            for (size_t ei = 0; ei < new_net.m_edges.size(); ++ei) {
-                new_net.m_nodes[new_net.m_edges[ei].NodeIndex0()].AddEdgeIndex(ei);
-                new_net.m_nodes[new_net.m_edges[ei].NodeIndex1()].AddEdgeIndex(ei);
-            }
-            return new_net;
-        }
-
-
-        /**
-         * @brief Selects all edges whose total fiber length falls within the given range [low, high].
-         *        Can be chained with previous results using AND (intersection) or OR (union).
-         * @param low The minimum allowed length for an edge .
-         * @param high The maximum allowed length for an edge .
-         * @param current Optional vector of previously selected edge indices.
-         * @param op      If true: AND (restrict to edges in 'current' AND in range);
-         *                If false: OR (include any edge in 'current' OR in range).
-         * @return        A vector of edge indices that satisfy the length criteria.
-        */
-        std::vector<size_t> QueryLength( float low, float high, const std::vector<size_t>& current = {}, bool op = false) const {
-            std::vector<size_t> result;
-            std::vector<bool> already_in(m_edges.size(), false);
-
-            if (op && !current.empty()) {
-                // AND: only look at the current selection
-                for (size_t i : current) {
-                    if (i < m_edges.size()) {
-                        float len = m_edges[i].Length(
-                            m_nodes[m_edges[i].NodeIndex0()],
-                            m_nodes[m_edges[i].NodeIndex1()]);
-                        if (len >= low && len <= high)
-                            result.push_back(i);
-                    }
-                }
-            }
-            else {
-                // OR: go over all edges, add anything that matches or is already in current
-                for (size_t i : current)
-                    if (i < m_edges.size())
-                        already_in[i] = true;
-
-                for (size_t ei = 0; ei < m_edges.size(); ++ei) {
-                    float len = m_edges[ei].Length(
-                        m_nodes[m_edges[ei].NodeIndex0()],
-                        m_nodes[m_edges[ei].NodeIndex1()]);
-                    if ((len >= low && len <= high) && !already_in[ei]) {
-                        result.push_back(ei);
-                    }
-                    else if (already_in[ei]) {
-                        result.push_back(ei);
-                    }
-
-                }
-            }
-            return result;
-        }
-
-
-	    /**
-         * @brief Calculate the mean absolute curvature of an edge
-         * @param edge_idx index of the edge to be analyzed
-         * @return mean absolute curvature of the edge
-        */
-	    float MeanCurvature(size_t edge_idx) {
-
-            edge<VertexAttributeType, EdgeAttributeType>& current_edge = m_edges[edge_idx];                                // get the fiber (fiber<float>)
-            if (current_edge.size() < 3) return 0.0f;                                 // need at least 3 points for second derivative
-
-            std::vector<float> kappa = current_edge.Curvature();                     // call the curvature function
-
-            float sum_abs_curvature = 0.0f;
-            for (float k : kappa)
-                sum_abs_curvature += std::abs(k);                            // accumulate absolute curvature
-
-            return sum_abs_curvature / static_cast<float>(kappa.size());     // compute mean
-        }
-
-
-        /**
-         * @brief selects all edges whose mean absolute curvature (tortuosity) falls within the range [kmin, kmax].
-         *         with previous results using AND (intersection) or OR (union).
-         * @param kmin    The minimum allowed tortuosity value.
-         * @param kmax    The maximum allowed tortuosity value.
-         * @param current Optional vector of previously selected edge indices.
-         * @param op      If true: AND (restrict to edges in 'current' AND in range);
-         *                If false: OR (include any edge in 'current' OR in range).
-         * @return        A vector of edge indices that satisfy the tortuosity criteria.
-        */
-        std::vector<size_t> QueryMeanCurvature(float kmin, float kmax, const std::vector<size_t>& current = {}, bool op = false) {
-
-            std::vector<size_t> result;
-
-            // AND operation
-            if (op) {
-                for (size_t ci = 0; ci < current.size(); ci++) {
-                    float tort = MeanCurvature(current[ci]);
-                    if (tort >= kmin && tort <= kmax) {
-                        result.push_back(current[ci]);
-                    }
-                }
-                return result;
-            }
-
-            // OR operation
-            for (size_t ei = 0; ei < m_edges.size(); ei++) {
-                float tort = MeanCurvature(ei);
-                if (tort >= kmin && tort <= kmax) {
-                    result.push_back(ei);
-                }
-            }
-
-            // combine the result vector with the input vector
-            result.insert(result.end(), current.begin(), current.end());
-
-            //remove duplicates
-            std::sort(result.begin(), result.end());
-            std::unique(result.begin(), result.end());
-
-
-            return result;
-        }
-
-        /**
-         * @brief Arc/Chord ratio for an edge . Uses polyline length (arc) over straight-line (chord).
-        */
-        float ArcChordRatio(size_t edge_idx) const {
-
-            const auto& e = m_edges[edge_idx];
-            const auto& v0 = m_nodes[e.NodeIndex0()];
-            const auto& v1 = m_nodes[e.NodeIndex1()];
-
-            float arc = e.Length(v0, v1);                                // polyline length including interior points
-            float chord = glm::length(glm::vec3(v1) - glm::vec3(v0));      // straight line
-
-            if (chord <= 1e-6f) return std::numeric_limits<float>::infinity(); // avoid divide-by-zero
-            return arc / chord;
-        }
-
-        /**
-         * @brief selects all edges whose tortuosity falls within the given range [tmin, tmax].
-         *        with previous results using AND (intersection) or OR (union).
-         * @param tmin    The minimum allowed tortuosity for an edge.
-         * @param tmax    The maximum allowed tortuosity for an edge.
-         * @param current Optional vector of previously selected edge indices.
-         * @param op      If true: AND (restrict to edges in 'current' AND in range);
-         *                If false: OR (include any edge in 'current' OR in range).
-         * @return        A vector of edge indices that satisfy the tortuosity criteria.
-        */
-
-        std::vector<size_t> QueryVesselArcChord( float tmin, float tmax, const std::vector<size_t>& current = {}, bool op = false)
-        {
-            std::vector<size_t> result;
-
-            // AND: restrict to 'current'
-            if (op) {
-                for (size_t ei : current) {
-                    float r = ArcChordRatio(ei);
-                    if (r >= tmin && r <= tmax)
-                        result.push_back(ei);
-                }
-                return result;
-            }
-
-            // OR: scan all edges
-            for (size_t ei = 0; ei < m_edges.size(); ++ei) {
-                float r = ArcChordRatio(ei);
-                if (r >= tmin && r <= tmax)
-                    result.push_back(ei);
-            }
-
-            // combine the result vector with the input vector
-            result.insert(result.end(), current.begin(), current.end());
-
-            //remove duplicates
-            std::sort(result.begin(), result.end());
-            result.erase(std::unique(result.begin(), result.end()), result.end());
-
-            return result;
-        }
-
-	    size_t Degree(size_t node_id) {
-            return m_nodes[node_id].Degree();
-        }
-
-	    size_t Node0(size_t edge_id) {
-            return m_edges[edge_id].NodeIndex0();
-        }
-	    size_t Node1(size_t edge_id) {
-            return m_edges[edge_id].NodeIndex1();
-        }
-
-	    /**
-	     * Returns a histogram of the degrees of all nodes
-         * @return
-         */
-        std::vector<size_t> CountDegrees() {
-
-            std::vector<size_t> histogram;
-
-            for (size_t ni = 0; ni < m_nodes.size(); ni++) {
-                size_t degree = m_nodes[ni].Degree();
-                if (degree >= histogram.size())
-                    histogram.resize(degree + 1);
-                histogram[degree]++;
-            }
-            return histogram;
-        }
-
-        /**
-         * Retrieve all node indices connected to the specified edges
-         * @param edges list of edge indices connected to the desired nodes
-         * @return unique node indices connected to the specified edges (duplicates are removed)
-         */
-        std::vector<size_t> Nodes(const std::vector<size_t>& edges) {
-
-            std::vector<size_t> connected_nodes;
-            connected_nodes.reserve(edges.size() * 2);          // reserve two nodes for each edge
-
-            for (size_t i = 0; i < edges.size(); i++) {
-                size_t ei = edges[i];                           // get an edge index
-
-                connected_nodes.emplace_back(m_edges[ei].NodeIndex0());     // put both nodes connected to this edge in the list
-                connected_nodes.emplace_back(m_edges[ei].NodeIndex1());
-            }
-
-            // remove duplicates
-            std::sort(connected_nodes.begin(), connected_nodes.end());
-            connected_nodes.erase( std::unique(connected_nodes.begin(), connected_nodes.end()), connected_nodes.end() );
-            return connected_nodes;
-        }
-
-	    std::vector<size_t> Edges(const std::vector<size_t>& nodes) {
-            std::vector<size_t> connected_edges;
-            connected_edges.reserve(nodes.size() * 3);      // reserve three edges for each node (seems reasonable for vasculature)
-
-            for (size_t i = 0; i < nodes.size(); i++) {
-                size_t ni = nodes[i];
-
-                std::vector<size_t> attached_edges = m_nodes[ni].Edges();
-                connected_edges.insert(connected_edges.end(), attached_edges.begin(), attached_edges.end());
-            }
-
-            // remove duplicates
-            std::sort(connected_edges.begin(), connected_edges.end());
-            connected_edges.erase( std::unique(connected_edges.begin(), connected_edges.end()), connected_edges.end() );
-            return connected_edges;
-        }
-
-	};
-}
+#pragma once
+
+#include "fiber.h"
+#include <unordered_map>
+#include <stdexcept>
+#include <algorithm>
+
+namespace tira {
+
+    /**
+     * @brief      This edge class extends a fiber to include a user-defined edge attribute
+     * and a list of connected edges
+     */
+    template<typename VertexAttributeType, typename EdgeAttributeType>
+    class edge : public fiber<VertexAttributeType> {
+    protected:
+        EdgeAttributeType m_edge_attribute;
+        size_t m_node_indices[2];              // node indices
+
+    public:
+
+        /**
+         * @brief      Constructs a new edge given an existing fiber, two nodes, and an edge attribute
+         *
+         * @param[in]  f       existing fiber containing a series of geometric vertices and their attributes
+         * @param[in]  n0      first node connected by this edge (closest to the first vertex in the fiber)
+         * @param[in]  n1      second node connected to this edge (closest to the last vertex in the fiber)
+         * @param[in]  attrib  user-defined attribute to store information within each edge
+         */
+        edge(fiber<VertexAttributeType> f, size_t n0, size_t n1, EdgeAttributeType attrib = {}) : fiber<VertexAttributeType>(f) {
+            m_node_indices[0] = n0;
+            m_node_indices[1] = n1;
+            m_edge_attribute = attrib;
+        }
+
+        /**
+         * @brief      Creates an empty edge linking two nodes
+         *
+         * @param[in]  n0      first node ID connected by this edge
+         * @param[in]  n1      second node ID connected by this edge
+         * @param[in]  attrib  user-defined attribute that stores information at this edge
+         */
+        edge(size_t n0, size_t n1, EdgeAttributeType attrib = {}) {
+            m_node_indices[0] = n0;
+            m_node_indices[1] = n1;
+            m_edge_attribute = attrib;
+        }
+
+        /**
+         * @brief       Creates a new edge using an existing edge and new fiber - Used to update the geometry of the edge.
+         *
+         * @param f     New fiber geometry
+         * @param e     Existing edge, where the graph and attribute parameters will be copied
+         */
+        edge(fiber<VertexAttributeType> f, edge& e) : fiber<VertexAttributeType>(f) {
+            m_node_indices[0] = e.m_node_indices[0];
+            m_node_indices[1] = e.m_node_indices[1];
+            m_edge_attribute = e._ea;
+        }
+
+        /**
+         * @brief      Assigns or adjusts nodes connected by this edge.
+         *
+         * @param[in]  n0    sets the first node connected by this edge
+         * @param[in]  n1    sets the second node connected by this edge
+         */
+        void nodes(size_t n0, size_t n1) {
+            m_node_indices[0] = n0;
+            m_node_indices[1] = n1;
+        }
+
+        /**
+         * @brief      Retrieve the first node ID
+         *
+         * @return     index into the _nodes vector
+         */
+        size_t NodeIndex0() const { return m_node_indices[0]; }
+
+        /**
+         * @brief      Retrieve the first node ID
+         *
+         * @return     index into the _nodes vector
+         */
+        size_t NodeIndex1() const { return m_node_indices[1]; }
+
+        /**
+         * @brief      Returns the user-specified edge attribute
+         *
+         * @return     The edge attribute.
+         */
+        EdgeAttributeType& EdgeAttribute() { return m_edge_attribute; }
+
+        /**
+         * @brief      Assigns an attribute to this edge
+         *
+         * @param[in]  attrib  The attribute
+         */
+        void EdgeAttribute(EdgeAttributeType attrib) { m_edge_attribute = attrib; }
+
+        /**
+         * Smoothing an edge is a little more complicated than smoothing a fiber: we have to account for the node positions,
+         * which are not included in the "fiber" component of the edge. We do that by:
+         * 1) Create a new fiber that duplicates the current edge fiber
+         * 2) Insert both node points at either end of the fiber
+         * 3) Smooth the new fiber (while anchoring the end points)
+         * 4) Removing the node points from the fiber
+         * 5) Creating a new edge from the internal nodes of the smoothed fiber
+         *
+         * @param sigma the standard deviation of the smoothing kernel (in the position units of the vertices)
+         * @return a new edge with a smoothed fiber component
+         */
+        edge Smooth(float sigma, vertex<VertexAttributeType> node_v0, vertex<VertexAttributeType> node_v1) {
+            fiber<VertexAttributeType> original_fiber = *this;
+
+            original_fiber.insert(original_fiber.begin(), node_v0);
+            original_fiber.push_back(node_v1);
+            fiber<VertexAttributeType> smoothed_fiber = original_fiber.Smooth(sigma);
+            smoothed_fiber.erase(smoothed_fiber.begin());
+            smoothed_fiber.pop_back();
+
+            edge smoothed_edge(smoothed_fiber, m_node_indices[0], m_node_indices[1]);
+            return smoothed_edge;
+        }
+
+        float Length(vertex<VertexAttributeType> v0, vertex<VertexAttributeType> v1) const {
+            fiber<VertexAttributeType> original_fiber = *this;
+            original_fiber.insert(original_fiber.begin(), v0);
+            original_fiber.push_back(v1);
+            return original_fiber.Length();
+        }
+
+    };
+
+    /**
+     * @brief      Defines a class for a node, which connects multiple fibers and consists of a geometric point and attributes
+     */
+    template<typename VertexAttributeType, typename NodeAttributeType>
+    class node : public vertex<VertexAttributeType> {
+    protected:
+        NodeAttributeType m_node_attribute;
+        std::vector<size_t> m_edge_indices;   // indices of connected edges
+
+    public:
+
+        node(const node& n) : vertex<VertexAttributeType>(n) {
+            m_node_attribute = n.m_node_attribute;
+            m_edge_indices = n.m_edge_indices;
+        }
+
+        /**
+         * @brief      Create a new node from an existing vertex and a node-specific attribute
+         *
+         * @param[in]  v       Existing vertex
+         * @param[in]  attrib  Node attribute
+         */
+        node(vertex<VertexAttributeType> v, NodeAttributeType attrib) : vertex<VertexAttributeType>(v) {
+            m_node_attribute = attrib;
+        }
+
+        /**
+         * @brief      Connects this node to an edge. This should be done in parity with connecting edges to nodes
+         *
+         * @param[in]  ei    ID of the edge connecting to this node
+         */
+        void AddEdgeIndex(size_t ei) { m_edge_indices.push_back(ei); }
+
+        /**
+         * @brief      Retrieve the node-specific attribute
+         *
+         * @return     The node attribute.
+         */
+        NodeAttributeType NodeAttribute() { return m_node_attribute; }
+
+        /**
+         * @brief      Assign or update an attribute for this node
+         *
+         * @param[in]  na    The new value for the node attribute
+         */
+        void NodeAttribute(NodeAttributeType na) { m_node_attribute = na; }
+
+        void ClearEdgeIndices() { m_edge_indices.clear(); }
+
+        ///////////////////////////////////////////////
+
+        /**
+         * @brief returns the number of edges connected to this node (which is  the degree).
+        */
+        size_t Degree() const {
+            return m_edge_indices.size(); // where degegree = number of connected edges
+        }
+
+
+        /**
+         * @brief removes an edge index from the node�s list of connected edges.
+         *        this is called when an edge is deleted from the graph.
+        */
+
+        void RemoveEdge(size_t ei) {
+            // remove all occurrences of edge index ei from the edge list
+            m_edge_indices.erase(
+                std::remove(m_edge_indices.begin(), m_edge_indices.end(), ei),
+                m_edge_indices.end()
+            );
+        }
+
+        /**
+         * Returns the list of edges attached to this node
+         * @return indices for the attached edges
+         */
+        std::vector<size_t> Edges() const { return m_edge_indices; }
+
+        /////////////////////////////////
+
+    };
+
+    /**
+     * A fibernet object is an undirected spatial graph with the following characteristics:
+     * - Spatial locations in the graph are represented by a vertex consisting of a 3D position and
+     *    a set of user-specified attributes (indicated by the VertexAttribute template parameter).
+     * - Edges are represented by a geometric path between nodes represented by an array of vertex data
+     * - Nodes are represented by a single vertex
+     * - Edges and Nodes can contain additional independent attributes specified by the EdgeAttribute
+     *   and NodeAttribute template parameters
+     *
+     * IMPORTANT: The graph is designed to be undirected, however the nodes for each edge must be specified
+     *   in the correct order so that they align with the path geometry for each edge. Calculations performed
+     *   in member functions consider the graph undirected. However, those calculations require the correct
+     *   alignment between nodes and path vertices.
+     *
+     *   For example, consider the following sequence of spatial positions:
+     *   [n0] p0---p1---p2---...---pn [n1].
+     *   Calculating the length() of this edge requires that n0 be adjacent to p0. In short, Nodes cannot
+     *   be trivially swapped within an edge and care should be taken to specify node positions in the
+     *   correct order when adding fibers.
+     *
+     *
+     * @brief      Class provides functionality for an interconnected network of fibers.
+     *
+     * @tparam     VertexAttribute  The data type used to store user-defined attributes at each vertex
+     * @tparam     EdgeAttribute    The data type used to store user-defined attributes at each edge
+     * @tparam     NodeAttribute    The data type used to store user-defined attributes at each node
+     */
+	template <typename VertexAttributeType = float, 
+        typename EdgeAttributeType = unsigned int,
+        typename NodeAttributeType = unsigned int>
+	class fibernet {
+	public:
+	    typedef node<VertexAttributeType, NodeAttributeType> fnode;
+	    typedef edge<VertexAttributeType, EdgeAttributeType> fedge;
+
+    protected:
+        /**
+         * List of nodes in this network, essentially modeled as a graph
+         */
+        std::vector<fnode> m_nodes;
+
+        /**
+         * List of edges in this network, modeled as a mathematical graph
+         */
+        std::vector<fedge> m_edges;
+
+
+        /**
+         * Assign connected edges to each node
+         */
+        void m_UpdateNodeEdgeList() {
+
+            for (size_t ni = 0; ni < m_nodes.size(); ni++)                 // clear the edge indices from all nodes
+                m_nodes[ni].ClearEdgeIndices();
+
+            for (size_t ei = 0; ei < m_edges.size(); ei++) {        // add edge indices to each associated node
+                size_t ni0 = m_edges[ei].NodeIndex0();
+                size_t ni1 = m_edges[ei].NodeIndex1();
+                m_nodes[ni0].AddEdgeIndex(ei);
+                m_nodes[ni1].AddEdgeIndex(ei);
+            }
+	    }
+
+    public:
+        /**
+         * @brief Returns the vertex representing the "first" node in an edge
+         * @param ei ID of the edge
+         * @return a vertex<VertexAttribute> providing the position and attributes for node n0 of edge ei
+         */
+        vertex<VertexAttributeType> NodeVertex0(size_t ei){ return m_nodes[m_edges[ei].NodeIndex0()]; }
+
+	    /**
+         * @brief Returns the vertex representing the "second" node in an edge
+         * @param ei ID of the edge
+         * @return a vertex<VertexAttribute> providing the position and attributes for node n1 of edge ei
+         */
+        vertex<VertexAttributeType> NodeVertex1(size_t ei){ return m_nodes[m_edges[ei].NodeIndex1()]; }
+
+        /**
+         * @brief      Adds a node to the network using a geometric position and attribute
+         *
+         * @param[in]  v     vertex describing the geometric position of the node
+         * @param[in]  n     node-specific attributes
+         *
+         * @return     { description_of_the_return_value }
+         */
+        size_t AddNode(vertex<VertexAttributeType> v, NodeAttributeType n) {
+            node new_node(v, n);
+            m_nodes.push_back(new_node);
+            return m_nodes.size() - 1;
+        }
+
+	    void BoundingBox(size_t edge_id, glm::vec3& aabb_min, glm::vec3& aabb_max) {
+
+            size_t n0i = m_edges[edge_id].NodeIndex0();
+            size_t n1i = m_edges[edge_id].NodeIndex1();
+
+            bool result = m_edges[edge_id].BoundingBox(aabb_min, aabb_max);
+
+            if (!result) aabb_min = m_nodes[n0i];
+
+            aabb_min = glm::min(m_nodes[n0i], aabb_min);
+            aabb_max = glm::max(m_nodes[n0i], aabb_max);
+
+            aabb_min = glm::min(m_nodes[n1i], aabb_min);
+            aabb_max = glm::max(m_nodes[n1i], aabb_max);
+
+        }
+
+        /**
+         * Add an edge to the graph given its connected nodes and fiber geometry
+         * @param inode0 the first node in the graph (associated with the medial axis point nearest the first point in pts)
+         * @param inode1 the second node in the graph (associated with the medial axis point closest to the last point in pts)
+         * @param f is the fiber geometry
+         * @return the internal ID of the edge in the graph
+         */
+        size_t AddEdge(size_t inode0, size_t inode1, fiber<VertexAttributeType> f, EdgeAttributeType a = {}) {
+
+            f.RemoveDuplicates();
+            
+            edge new_edge(f, inode0, inode1, a);                                  // create a new edge structure
+            m_edges.push_back(new_edge);
+            
+            size_t idx = m_edges.size() - 1;
+            m_nodes[inode0].AddEdgeIndex(idx);
+            m_nodes[inode1].AddEdgeIndex(idx);
+
+            return m_edges.size() - 1;
+        }
+
+         /**
+         * Returns the 3D coordinates and radii associated with both nodes associated with an edge.
+         * @param id identifier for the edge that will be returned
+         * @return std::pair storing the coordinates and radii of both nodes connected by the edge
+         */
+        void Endpoints(const size_t id, vertex<VertexAttributeType>& v0, vertex<VertexAttributeType>& v1) {
+            const size_t n0 = m_edges[id].NodeIndex0();
+            const size_t n1 = m_edges[id].NodeIndex1();
+
+            v0 = m_nodes[n0];
+            v1 = m_nodes[n1];
+        }
+
+        /**
+         * @brief Returns the path representing the edge as a fiber
+         * @param ei index of the edge path to be returned
+         * @param include_node_points flag indicating whether or not the nodes will be included in the path (default = true)
+         * @return a fiber representing the path of the edge connecting its nodes
+         */
+        fiber<VertexAttributeType> Fiber(const size_t ei, bool include_node_points = true) const {
+            fiber<VertexAttributeType> f = m_edges[ei];
+            if (include_node_points) {
+                f.insert(f.begin(), m_nodes[m_edges[ei].inodes[0]]);
+                f.push_back(m_nodes[m_edges[ei].inodes[1]]);
+            }
+            return m_edges[ei];
+        }
+
+        /**
+         * @brief Returns the spatial length of an edge by following the fiber between both nodes
+         *
+         * @param ei id of the edge to be measured
+         * @return the length of the specified edge
+         */
+        float Length(size_t ei) {
+            float l = m_edges[ei].Length(NodeVertex0(ei), NodeVertex1(ei));             // calculate the length of the primary fiber
+            return l;
+        }
+
+	    float ChordLength(size_t ei) {
+            vertex<VertexAttributeType> v0 = m_nodes[m_edges[ei].NodeIndex0()];
+            vertex<VertexAttributeType> v1 = m_nodes[m_edges[ei].NodeIndex1()];
+
+            return glm::length(v1 - v0);
+        }
+
+        /**
+         * @brief Applies a Gaussian smoothing operation to all edges in the network
+         * @param sigma standard deviation of the Gaussian kernel
+         * @return a new fibernet with all of the fibers smoothed by the kernel
+         */
+        fibernet Smooth(float sigma) {
+            fibernet smoothed;                                  // create a new fiber network to store the smoothed fibers
+            smoothed.m_nodes = m_nodes;                           // store all nodes (their positions will be unchanged)
+            for (size_t ei=0; ei< m_edges.size(); ei++) {
+                edge smoothed_edge = m_edges[ei].Smooth(sigma, m_nodes[m_edges[ei].NodeIndex0()], m_nodes[m_edges[ei].NodeIndex1()]);
+                smoothed.m_edges.push_back(smoothed_edge);
+            }
+            return smoothed;
+        }
+
+        ////////////////////Delete and merge implementation ////////////////////////////
+
+        /**
+         * @brief deletes a node if its degree is zero
+         * shifts all node indices in edges above this node
+         *
+         * @param node_id: index of the node to delete
+         * return: true if deleted, false otherwise
+        */
+
+        bool DeleteNode(size_t node_id) {
+
+            if (node_id >= m_nodes.size()) return false;
+
+            if (m_nodes[node_id].Degree() > 0) throw std::runtime_error("cannot delete node with nonzero degree");
+
+            for (auto& e : m_edges) { // shift edge node references that come after the deleted node
+
+                if (e.NodeIndex0() > node_id) e.nodes(e.NodeIndex0() - 1, e.NodeIndex1());
+
+                if (e.NodeIndex1() > node_id) e.nodes(e.NodeIndex0(), e.NodeIndex1() - 1);
+            }
+            m_nodes.erase(m_nodes.begin() + node_id); // erase the node
+            return true;
+        }
+
+
+        /**
+         * @brief deletes an edge from the graph and updates all references.
+         * if the connected nodes become isolated, they are deleted
+         *
+         * @param edge_id: index of the edge to delete
+        */
+
+        void DeleteEdge(size_t edge_id) {
+
+            if (edge_id >= m_edges.size()) return;
+
+            size_t n0 = m_edges[edge_id].NodeIndex0(), n1 = m_edges[edge_id].NodeIndex1();
+
+            m_nodes[n0].RemoveEdge(edge_id); m_nodes[n1].RemoveEdge(edge_id); // remove edge reference from both nodes
+
+            for (auto& node : m_nodes) { // update edge indices in all nodes
+                auto& edge_indices = node.EdgeIndices();
+                for (auto& ei : edge_indices) if (ei > edge_id) ei--;
+            }
+
+            m_edges.erase(m_edges.begin() + edge_id); // remove the edge
+
+            if (m_nodes[n0].Degree() == 0) DeleteNode(n0); // delete n0 if isolated
+
+            if (m_nodes[n1].Degree() == 0 && n1 != n0) DeleteNode(n1); // delete n1 if isolated and not same as n0
+        }
+
+
+        /**
+        * @brief merges two edges that share a single node (which must have degree 2)
+        * deletes both edges, deletes shared node (if disconnected), and adds new merged edge
+        *
+        * @param e1: index of the first edge
+        * param e2: index of the second edge
+       */
+
+        void MergeEdges(size_t e1, size_t e2) {
+            if (e1 >= m_edges.size() || e2 >= m_edges.size()) throw std::runtime_error("invalid edge index");
+
+            const auto& edge1 = m_edges[e1], edge2 = m_edges[e2];
+
+            std::unordered_map<size_t, int> node_counts;
+
+            node_counts[edge1.NodeIndex0()]++; node_counts[edge1.NodeIndex1()]++;
+            node_counts[edge2.NodeIndex0()]++; node_counts[edge2.NodeIndex1()]++;
+
+            size_t shared = static_cast<size_t>(-1); std::vector<size_t> ends;
+
+
+            for (auto it = node_counts.begin(); it != node_counts.end(); ++it) {
+                if (it->second == 2) shared = it->first; else ends.push_back(it->first);
+            }
+
+
+            if (shared == static_cast<size_t>(-1) || m_nodes[shared].Degree() != 2)
+                throw std::runtime_error("edges must connect at a degree-2 node");
+
+
+            fiber<VertexAttributeType> merged = m_edges[e1];
+
+            if (m_edges[e1].NodeIndex1() == shared) std::reverse(merged.begin(), merged.end());
+
+            fiber<VertexAttributeType> tail = m_edges[e2];
+
+            if (m_edges[e2].NodeIndex0() != shared) std::reverse(tail.begin(), tail.end());
+
+            merged.insert(merged.end(), tail.begin(), tail.end()); // concatenate fibers
+
+            DeleteEdge(std::max(e1, e2)); DeleteEdge(std::min(e1, e2)); // delete both edges
+
+            if (m_nodes[shared].Degree() == 0) DeleteNode(shared); // delete shared node if now unconnected
+            else std::cout << "[note] shared node " << shared << " still has degree " << m_nodes[shared].Degree() << ", skipping deletion." << std::endl;
+
+            AddEdge(ends[0], ends[1], merged); // add merged edge
+        }
+        /////////////////////////////////////////////////////////////////
+
+        /**
+         * @brief Removes an edge from the edge list and updates connected node indices accordingly.
+         *
+         * @param edge_index Index of the edge to remove.
+        */
+
+        void RemoveEdge(size_t edge_index) {
+            if (edge_index >= m_edges.size()) return;
+
+            const auto& edge = m_edges[edge_index];
+
+            // decrease the degree of the connected nodes
+            m_nodes[edge.NodeIndex0()].RemoveEdge(edge_index);
+            m_nodes[edge.NodeIndex1()].RemoveEdge(edge_index);
+
+            // erase the edge from the list.......
+            m_edges.erase(m_edges.begin() + edge_index);
+
+        }
+
+        /**
+         * @brief Prints the number of nodes with the specified degree.
+         *
+         * @param degree the target node degree to search for.
+        */
+
+        void QueryDegree(int degree) const {
+            size_t count = 0;
+
+            for (const auto& node : m_nodes) {
+                if (node.Degree() == degree) {
+                    count++;
+                }
+            }
+
+            if (count == 0) {
+                std::cout << "no nodes with degree " << degree << "." << std::endl;
+            }
+            else {
+                std::cout << count << " nodes with degree " << degree << "." << std::endl;
+            }
+        }
+
+        /**
+         * @brief check if the edge at index `edge_idx` is a spine
+         * @param edge_idx Index of the edge
+         * @param min_len minimum length threshold
+         * @param max_len maximum length threshold
+         * @return True if the edge is a spine, false otherwise
+        */
+
+        bool IsSpine(size_t edge_idx) const {
+
+            const auto& edge = m_edges[edge_idx];
+
+            /*float len = edge.Length(m_nodes[edge.NodeIndex0()], m_nodes[edge.NodeIndex1()]);
+
+            if (len < min_len || len > max_len)
+                return false;                                                             // reject if length is outside allowed range
+            */
+            // get the two endpoint nodes
+            const auto& n0 = m_nodes[edge.NodeIndex0()];
+            const auto& n1 = m_nodes[edge.NodeIndex1()];
+
+            return (n0.Degree() == 1 || n1.Degree() == 1);                                // check if either node has degree 1
+        }
+
+
+        /**
+         * @brief Selects edges that are "spines" based on length and degree.
+         *        Supports AND/OR logic with previous selection and optional removal.
+         *
+         * @param current   Optional vector of already selected edge indices
+         * @param and_op        If true, perform AND (intersection); else OR (union)
+         * @return          vector of edge indices connected to at least one degree-1 node
+        */
+
+        std::vector<size_t> QuerySpines(const std::vector<size_t>& current = {}, bool and_op = false)
+        {
+            std::vector<size_t> result;
+
+            if (and_op) {
+                for (size_t ei : current) {
+                    if (IsSpine(ei)) {
+                        result.push_back(ei);
+                    }
+                }
+            }
+            else {
+                for (size_t ei = 0; ei < m_edges.size(); ++ei) {
+                    if (IsSpine(ei)) {
+                        result.push_back(ei);
+                    }
+                }
+
+                // OR: add original current
+                result.insert(result.end(), current.begin(), current.end());
+
+                // Remove duplicates
+                std::sort(result.begin(), result.end());
+                result.erase(std::unique(result.begin(), result.end()), result.end());
+            }
+
+            /*if (remove) {
+                std::sort(result.begin(), result.end(), std::greater<size_t>());
+                for (size_t ei : result) {
+                    this->RemoveEdge(ei);
+                }
+            }*/
+
+            return result;
+        }
+
+
+        ///////////////////////////////////////////////////
+
+        /**
+         * @brief returns a new fibernet with the edges in edge_indices removed,
+         * preserving the original network.
+         * @param edge_indices list of edge indices to delete.
+         * @return a new fibernet with the specified edges removed.
+         */
+        fibernet DeleteEdges(const std::vector<size_t>& edge_indices) const {
+            std::vector<bool> to_delete(m_edges.size(), false);
+            for (size_t ei : edge_indices) {
+                if (ei < m_edges.size()) to_delete[ei] = true;
+            }
+            fibernet new_net;
+            new_net.m_nodes = m_nodes; // copy all nodes
+
+            // copy only edges that are not marked for deletion
+            for (size_t ei = 0; ei < m_edges.size(); ++ei) {
+                if (!to_delete[ei]) {
+                    new_net.m_edges.push_back(m_edges[ei]);
+                }
+            }
+
+            // rebuild node edge indices
+            for (auto& node : new_net.m_nodes)
+                node.ClearEdgeIndices();
+
+            for (size_t ei = 0; ei < new_net.m_edges.size(); ++ei) {
+                new_net.m_nodes[new_net.m_edges[ei].NodeIndex0()].AddEdgeIndex(ei);
+                new_net.m_nodes[new_net.m_edges[ei].NodeIndex1()].AddEdgeIndex(ei);
+            }
+            return new_net;
+        }
+
+
+        /**
+         * @brief Selects all edges whose total fiber length falls within the given range [low, high].
+         *        Can be chained with previous results using AND (intersection) or OR (union).
+         * @param low The minimum allowed length for an edge .
+         * @param high The maximum allowed length for an edge .
+         * @param current Optional vector of previously selected edge indices.
+         * @param op      If true: AND (restrict to edges in 'current' AND in range);
+         *                If false: OR (include any edge in 'current' OR in range).
+         * @return        A vector of edge indices that satisfy the length criteria.
+        */
+        std::vector<size_t> QueryLength( float low, float high, const std::vector<size_t>& current = {}, bool op = false) const {
+            std::vector<size_t> result;
+            std::vector<bool> already_in(m_edges.size(), false);
+
+            if (op && !current.empty()) {
+                // AND: only look at the current selection
+                for (size_t i : current) {
+                    if (i < m_edges.size()) {
+                        float len = m_edges[i].Length(
+                            m_nodes[m_edges[i].NodeIndex0()],
+                            m_nodes[m_edges[i].NodeIndex1()]);
+                        if (len >= low && len <= high)
+                            result.push_back(i);
+                    }
+                }
+            }
+            else {
+                // OR: go over all edges, add anything that matches or is already in current
+                for (size_t i : current)
+                    if (i < m_edges.size())
+                        already_in[i] = true;
+
+                for (size_t ei = 0; ei < m_edges.size(); ++ei) {
+                    float len = m_edges[ei].Length(
+                        m_nodes[m_edges[ei].NodeIndex0()],
+                        m_nodes[m_edges[ei].NodeIndex1()]);
+                    if ((len >= low && len <= high) && !already_in[ei]) {
+                        result.push_back(ei);
+                    }
+                    else if (already_in[ei]) {
+                        result.push_back(ei);
+                    }
+
+                }
+            }
+            return result;
+        }
+
+
+	    /**
+         * @brief Calculate the mean absolute curvature of an edge
+         * @param edge_idx index of the edge to be analyzed
+         * @return mean absolute curvature of the edge
+        */
+	    float MeanCurvature(size_t edge_idx) {
+
+            edge<VertexAttributeType, EdgeAttributeType>& current_edge = m_edges[edge_idx];                                // get the fiber (fiber<float>)
+            if (current_edge.size() < 3) return 0.0f;                                 // need at least 3 points for second derivative
+
+            std::vector<float> kappa = current_edge.Curvature();                     // call the curvature function
+
+            float sum_abs_curvature = 0.0f;
+            for (float k : kappa)
+                sum_abs_curvature += std::abs(k);                            // accumulate absolute curvature
+
+            return sum_abs_curvature / static_cast<float>(kappa.size());     // compute mean
+        }
+
+
+        /**
+         * @brief selects all edges whose mean absolute curvature (tortuosity) falls within the range [kmin, kmax].
+         *         with previous results using AND (intersection) or OR (union).
+         * @param kmin    The minimum allowed tortuosity value.
+         * @param kmax    The maximum allowed tortuosity value.
+         * @param current Optional vector of previously selected edge indices.
+         * @param op      If true: AND (restrict to edges in 'current' AND in range);
+         *                If false: OR (include any edge in 'current' OR in range).
+         * @return        A vector of edge indices that satisfy the tortuosity criteria.
+        */
+        std::vector<size_t> QueryMeanCurvature(float kmin, float kmax, const std::vector<size_t>& current = {}, bool op = false) {
+
+            std::vector<size_t> result;
+
+            // AND operation
+            if (op) {
+                for (size_t ci = 0; ci < current.size(); ci++) {
+                    float tort = MeanCurvature(current[ci]);
+                    if (tort >= kmin && tort <= kmax) {
+                        result.push_back(current[ci]);
+                    }
+                }
+                return result;
+            }
+
+            // OR operation
+            for (size_t ei = 0; ei < m_edges.size(); ei++) {
+                float tort = MeanCurvature(ei);
+                if (tort >= kmin && tort <= kmax) {
+                    result.push_back(ei);
+                }
+            }
+
+            // combine the result vector with the input vector
+            result.insert(result.end(), current.begin(), current.end());
+
+            //remove duplicates
+            std::sort(result.begin(), result.end());
+            std::unique(result.begin(), result.end());
+
+
+            return result;
+        }
+
+        /**
+         * @brief Arc/Chord ratio for an edge . Uses polyline length (arc) over straight-line (chord).
+        */
+        float ArcChordRatio(size_t edge_idx) const {
+
+            const auto& e = m_edges[edge_idx];
+            const auto& v0 = m_nodes[e.NodeIndex0()];
+            const auto& v1 = m_nodes[e.NodeIndex1()];
+
+            float arc = e.Length(v0, v1);                                // polyline length including interior points
+            float chord = glm::length(glm::vec3(v1) - glm::vec3(v0));      // straight line
+
+            if (chord <= 1e-6f) return std::numeric_limits<float>::infinity(); // avoid divide-by-zero
+            return arc / chord;
+        }
+
+        /**
+         * @brief selects all edges whose tortuosity falls within the given range [tmin, tmax].
+         *        with previous results using AND (intersection) or OR (union).
+         * @param tmin    The minimum allowed tortuosity for an edge.
+         * @param tmax    The maximum allowed tortuosity for an edge.
+         * @param current Optional vector of previously selected edge indices.
+         * @param op      If true: AND (restrict to edges in 'current' AND in range);
+         *                If false: OR (include any edge in 'current' OR in range).
+         * @return        A vector of edge indices that satisfy the tortuosity criteria.
+        */
+
+        std::vector<size_t> QueryVesselArcChord( float tmin, float tmax, const std::vector<size_t>& current = {}, bool op = false)
+        {
+            std::vector<size_t> result;
+
+            // AND: restrict to 'current'
+            if (op) {
+                for (size_t ei : current) {
+                    float r = ArcChordRatio(ei);
+                    if (r >= tmin && r <= tmax)
+                        result.push_back(ei);
+                }
+                return result;
+            }
+
+            // OR: scan all edges
+            for (size_t ei = 0; ei < m_edges.size(); ++ei) {
+                float r = ArcChordRatio(ei);
+                if (r >= tmin && r <= tmax)
+                    result.push_back(ei);
+            }
+
+            // combine the result vector with the input vector
+            result.insert(result.end(), current.begin(), current.end());
+
+            //remove duplicates
+            std::sort(result.begin(), result.end());
+            result.erase(std::unique(result.begin(), result.end()), result.end());
+
+            return result;
+        }
+
+	    size_t Degree(size_t node_id) {
+            return m_nodes[node_id].Degree();
+        }
+
+	    size_t Node0(size_t edge_id) {
+            return m_edges[edge_id].NodeIndex0();
+        }
+	    size_t Node1(size_t edge_id) {
+            return m_edges[edge_id].NodeIndex1();
+        }
+
+	    /**
+	     * Returns a histogram of the degrees of all nodes
+         * @return
+         */
+        std::vector<size_t> CountDegrees() {
+
+            std::vector<size_t> histogram;
+
+            for (size_t ni = 0; ni < m_nodes.size(); ni++) {
+                size_t degree = m_nodes[ni].Degree();
+                if (degree >= histogram.size())
+                    histogram.resize(degree + 1);
+                histogram[degree]++;
+            }
+            return histogram;
+        }
+
+        /**
+         * Retrieve all node indices connected to the specified edges
+         * @param edges list of edge indices connected to the desired nodes
+         * @return unique node indices connected to the specified edges (duplicates are removed)
+         */
+        std::vector<size_t> Nodes(const std::vector<size_t>& edges) {
+
+            std::vector<size_t> connected_nodes;
+            connected_nodes.reserve(edges.size() * 2);          // reserve two nodes for each edge
+
+            for (size_t i = 0; i < edges.size(); i++) {
+                size_t ei = edges[i];                           // get an edge index
+
+                connected_nodes.emplace_back(m_edges[ei].NodeIndex0());     // put both nodes connected to this edge in the list
+                connected_nodes.emplace_back(m_edges[ei].NodeIndex1());
+            }
+
+            // remove duplicates
+            std::sort(connected_nodes.begin(), connected_nodes.end());
+            connected_nodes.erase( std::unique(connected_nodes.begin(), connected_nodes.end()), connected_nodes.end() );
+            return connected_nodes;
+        }
+
+	    std::vector<size_t> Edges(const std::vector<size_t>& nodes) {
+            std::vector<size_t> connected_edges;
+            connected_edges.reserve(nodes.size() * 3);      // reserve three edges for each node (seems reasonable for vasculature)
+
+            for (size_t i = 0; i < nodes.size(); i++) {
+                size_t ni = nodes[i];
+
+                std::vector<size_t> attached_edges = m_nodes[ni].Edges();
+                connected_edges.insert(connected_edges.end(), attached_edges.begin(), attached_edges.end());
+            }
+
+            // remove duplicates
+            std::sort(connected_edges.begin(), connected_edges.end());
+            connected_edges.erase( std::unique(connected_edges.begin(), connected_edges.end()), connected_edges.end() );
+            return connected_edges;
+        }
+
+	};
+}